--- conflicted
+++ resolved
@@ -106,20 +106,11 @@
     ;(format "expected %s,  found: %s" expected-result) (seq inverted-target)))
 
 (deftest invert-cat--works
-<<<<<<< HEAD
-  
-=======
->>>>>>> 48002dfe
   (is
    (=-invert-cat 1 2
                   1 2
                   :int
                   [:one :two]))
-<<<<<<< HEAD
-    
-  
-=======
->>>>>>> 48002dfe
   ; TODO - should pass ?
   (is (=-invert-cat 1.0 2.0
                      1 2
@@ -139,7 +130,6 @@
                      [:one :one])))
 
 (deftest invert-cat--throws
-<<<<<<< HEAD
   
 
 (is (thrown? Exception
@@ -151,8 +141,6 @@
      ;;    Unable to find src value for numeric value 1.0
 ))
 
-=======
->>>>>>> 48002dfe
   (is (thrown? Exception
                 (=-invert-cat 1 2
                                4 5
@@ -168,7 +156,6 @@
                       [:one :two]))))
 ;; => Execution error at tech.v3.dataset.categorical/invert-categorical-map$fn (categorical.clj:177).
 ;;    Unable to find src value for numeric value 1
-<<<<<<< HEAD
 
 
 (defn- is-roundtrip-ok [raw-model-prediction]
@@ -199,5 +186,3 @@
   (is-roundtrip-ok (float-array [0 1 2]))
   (is-roundtrip-ok (float-array [0 1.9 2.9]))
   (is-roundtrip-ok (double-array [0 1.5 2.2])))
-=======
->>>>>>> 48002dfe
